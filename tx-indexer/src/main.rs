--- conflicted
+++ resolved
@@ -23,14 +23,8 @@
     /// Cardano node socket path
     #[arg(long)]
     socket_path: String,
-<<<<<<< HEAD
 
     /// Network name (preprod | preview | mainnet)
-    #[arg(value_parser = clap::value_parser!(NetworkMagic))]
-    network_magic: NetworkMagic,
-
-    /// Sync from this this slot
-=======
     #[arg(
         short('n'),
         long,
@@ -39,6 +33,8 @@
         conflicts_with="network_magic_raw"
     )]
     network_magic: Option<NetworkMagic>,
+
+    /// Network magic number
     #[arg(
         short('m'),
         long("magic"),
@@ -46,19 +42,22 @@
         conflicts_with = "network_magic"
     )]
     network_magic_raw: Option<u64>,
+
+    /// Cardano node configuration path
     #[arg(long("chain_info_path"))]
     chain_info_path: Option<String>,
->>>>>>> 057d0db0
-    #[arg(short, long)]
+
+    /// Sync from this slot
+    #[arg(short, long, requires = "since_slot_hash")]
     since_slot: Option<u64>,
 
     /// Sync from this block hash
-    #[arg(short('a'), long)]
+    #[arg(short('a'), long, requires = "since_slot")]
     since_slot_hash: Option<String>,
 
     /// Filter for transactions minting this currency symbol (multiple allowed)
-    #[arg(short('c'), long)]
-    curr_symbol: Vec<ParseCurrencySymbol>,
+    #[arg(short('c'), long = "curr_symbol")]
+    curr_symbols: Vec<ParseCurrencySymbol>,
 
     /// PostgreSQL database URL
     #[arg(long)]
@@ -89,7 +88,8 @@
     debug: bool,
 }
 
-fn main() -> Result<(), Box<dyn std::error::Error>> {
+#[tokio::main]
+async fn main() -> Result<(), Box<dyn std::error::Error>> {
     let args = Args::parse();
 
     // Set up tracing logger (logs to stdout).
@@ -112,63 +112,57 @@
                 chain_info_path,
                 since_slot,
                 since_slot_hash,
-<<<<<<< HEAD
-                curr_symbol,
+                curr_symbols,
                 database_url,
             }) => {
-                run_indexer(IndexerConfig::new(
-                    DummyHandler,
-                    NodeAddress::UnixSocket(socket_path),
-                    network_magic,
-                    since_slot.zip(since_slot_hash),
-                    4,
-                    if curr_symbol.is_empty() {
-                        None
-                    } else {
-                        Some(Filter {
-                            curr_symbols: curr_symbol
-                                .into_iter()
-                                .map(|ParseCurrencySymbol(cs)| cs)
-                                .collect(),
-                        })
-                    },
-                    Default::default(),
-                    database_url,
-                ))
-                .await
-=======
-                curr_symbols,
-            }) => {
                 let indexer = match (network_magic, network_magic_raw) {
-                    (_, Some(x)) => run_indexer(IndexerConfig::new(
-                        NodeAddress::UnixSocket(socket_path),
-                        NetworkMagicRaw {
-                            magic: x,
-                            chain_info_path: chain_info_path.unwrap(),
-                        },
-                        since_slot.zip(since_slot_hash),
-                        4,
-                        if curr_symbols.is_empty() {
-                            None
-                        } else {
-                            Some(Filter { curr_symbols })
-                        },
-                        dummy_callback,
-                        Default::default(),
-                    )),
-                    (Some(x), _) => run_indexer(IndexerConfig::new(
-                        NodeAddress::UnixSocket(socket_path),
-                        x,
-                        since_slot.zip(since_slot_hash),
-                        4,
-                        if curr_symbols.is_empty() {
-                            None
-                        } else {
-                            Some(Filter { curr_symbols })
-                        },
-                        dummy_callback,
-                        Default::default(),
-                    )),
+                    (_, Some(x)) => {
+                        run_indexer(IndexerConfig::new(
+                            DummyHandler,
+                            NodeAddress::UnixSocket(socket_path),
+                            NetworkMagicRaw {
+                                magic: x,
+                                chain_info_path: chain_info_path.unwrap(),
+                            },
+                            since_slot.zip(since_slot_hash),
+                            4,
+                            if curr_symbols.is_empty() {
+                                None
+                            } else {
+                                Some(Filter {
+                                    curr_symbols: curr_symbols
+                                        .into_iter()
+                                        .map(|ParseCurrencySymbol(cur_sym)| cur_sym)
+                                        .collect(),
+                                })
+                            },
+                            Default::default(),
+                            database_url,
+                        ))
+                        .await
+                    }
+                    (Some(x), _) => {
+                        run_indexer(IndexerConfig::new(
+                            DummyHandler,
+                            NodeAddress::UnixSocket(socket_path),
+                            x,
+                            since_slot.zip(since_slot_hash),
+                            4,
+                            if curr_symbols.is_empty() {
+                                None
+                            } else {
+                                Some(Filter {
+                                    curr_symbols: curr_symbols
+                                        .into_iter()
+                                        .map(|ParseCurrencySymbol(cur_sym)| cur_sym)
+                                        .collect(),
+                                })
+                            },
+                            Default::default(),
+                            database_url,
+                        ))
+                        .await
+                    }
                     _ => panic!("absurd: Clap did not parse any network magic arg"),
                 }?;
                 indexer
@@ -184,7 +178,6 @@
                     .map_err(|_| "error in source thread")?;
 
                 Ok(())
->>>>>>> 057d0db0
             }
         },
     }
