--- conflicted
+++ resolved
@@ -18,11 +18,7 @@
 bigdecimal = "0.3"
 num-traits = "0.2"
 num-derive = "0.3"
-<<<<<<< HEAD
-sqlx = { version = "0.8.0", features = [
-=======
 sqlx = { version = "0.8.2", features = [
->>>>>>> a53ac2d8
   "postgres",
   "chrono",
   "macros",
