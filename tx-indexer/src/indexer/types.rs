use core::str::FromStr;
<<<<<<< HEAD
=======
use std::fmt;
use std::fs::File;
use std::io::BufReader;
use std::pin::Pin;
use std::thread::JoinHandle;
use std::{error::Error, future::Future};

use oura::utils::ChainWellKnownInfo;
>>>>>>> 057d0db0
use oura::{
    sources::MagicArg,
    utils::{PREPROD_MAGIC, PREVIEW_MAGIC},
};
use pallas::network::miniprotocols::MAINNET_MAGIC;
use std::error::Error;
use std::fmt;
use strum_macros::Display;

/// Simple description on how to connect to a local or remote node.
/// Used to build Oura source config.
pub enum NodeAddress {
    /// Path to Unix node.socket
    UnixSocket(String),
    // Hostname and port number for TCP connection to remote node
    TcpAddress(String, u64),
}

/// Typed network magic restricted to specific networks fully supported by Oura.
#[derive(Clone, Debug, Display)]
pub enum NetworkMagic {
    PREPROD,
    PREVIEW,
    MAINNET,
}

#[derive(Clone, Debug)]
pub struct NetworkMagicRaw {
    pub magic: u64,
    pub chain_info_path: String,
}

#[derive(Clone, Debug, PartialEq, Eq)]
pub struct NetworkMagicParseErr;

impl fmt::Display for NetworkMagicParseErr {
    fn fmt(&self, f: &mut fmt::Formatter<'_>) -> fmt::Result {
        "provided string was not `preprod` or `preview` or `mainnet`".fmt(f)
    }
}
impl Error for NetworkMagicParseErr {}

impl FromStr for NetworkMagic {
    type Err = NetworkMagicParseErr;
    fn from_str(s: &str) -> Result<NetworkMagic, Self::Err> {
        match &s.to_lowercase()[..] {
            "preprod" => Ok(NetworkMagic::PREPROD),
            "preview" => Ok(NetworkMagic::PREVIEW),
            "mainnet" => Ok(NetworkMagic::MAINNET),
            _ => Err(NetworkMagicParseErr),
        }
    }
}

pub trait IsNetworkMagic {
    /// Convert to Oura's `MagicArg`, which is just a `u64`.
    fn to_magic_arg(&self) -> MagicArg;
    /// Obtain `ChainWellKnownInfo` corresponding to the network.
    fn to_chain_info(&self) -> ChainWellKnownInfo;
}

impl IsNetworkMagic for NetworkMagic {
    fn to_magic_arg(&self) -> MagicArg {
        MagicArg(match self {
            NetworkMagic::PREPROD => PREPROD_MAGIC,
            NetworkMagic::PREVIEW => PREVIEW_MAGIC,
            NetworkMagic::MAINNET => MAINNET_MAGIC,
        })
    }
<<<<<<< HEAD
}
=======

    fn to_chain_info(&self) -> ChainWellKnownInfo {
        match self {
            NetworkMagic::PREPROD => ChainWellKnownInfo::preprod(),
            NetworkMagic::PREVIEW => ChainWellKnownInfo::preview(),
            NetworkMagic::MAINNET => ChainWellKnownInfo::mainnet(),
        }
    }
}

impl IsNetworkMagic for NetworkMagicRaw {
    fn to_magic_arg(&self) -> MagicArg {
        MagicArg(self.magic)
    }

    fn to_chain_info(&self) -> ChainWellKnownInfo {
        let file =
            File::open(self.chain_info_path.clone()).expect("Chain Info not found at given path");
        let reader = BufReader::new(file);
        serde_json::from_reader(reader).expect("Invalid JSON format for ChainWellKnownInfo")
    }
}

// Structure holding the thread handles associated to the indexer. These threads are never-ending.
pub struct Indexer {
    pub source_handle: JoinHandle<()>,
    pub filter_handle: Option<JoinHandle<()>>,
    pub sink_handle: JoinHandle<()>,
}

// https://stackoverflow.com/questions/77589520/lifetime-of-struct-with-field-of-type-boxed-async-callback-must-outlive-static
pub type AsyncResult<E> = dyn Future<Output = Result<(), E>> + Send + Sync;
pub type AsyncFunction<Arg, Result> = dyn Fn(Arg) -> Pin<Box<Result>> + Send + Sync;
>>>>>>> 057d0db0
<|MERGE_RESOLUTION|>--- conflicted
+++ resolved
@@ -1,15 +1,5 @@
 use core::str::FromStr;
-<<<<<<< HEAD
-=======
-use std::fmt;
-use std::fs::File;
-use std::io::BufReader;
-use std::pin::Pin;
-use std::thread::JoinHandle;
-use std::{error::Error, future::Future};
-
 use oura::utils::ChainWellKnownInfo;
->>>>>>> 057d0db0
 use oura::{
     sources::MagicArg,
     utils::{PREPROD_MAGIC, PREVIEW_MAGIC},
@@ -17,6 +7,9 @@
 use pallas::network::miniprotocols::MAINNET_MAGIC;
 use std::error::Error;
 use std::fmt;
+use std::fs::File;
+use std::io::BufReader;
+use std::thread::JoinHandle;
 use strum_macros::Display;
 
 /// Simple description on how to connect to a local or remote node.
@@ -79,9 +72,6 @@
             NetworkMagic::MAINNET => MAINNET_MAGIC,
         })
     }
-<<<<<<< HEAD
-}
-=======
 
     fn to_chain_info(&self) -> ChainWellKnownInfo {
         match self {
@@ -110,9 +100,4 @@
     pub source_handle: JoinHandle<()>,
     pub filter_handle: Option<JoinHandle<()>>,
     pub sink_handle: JoinHandle<()>,
-}
-
-// https://stackoverflow.com/questions/77589520/lifetime-of-struct-with-field-of-type-boxed-async-callback-must-outlive-static
-pub type AsyncResult<E> = dyn Future<Output = Result<(), E>> + Send + Sync;
-pub type AsyncFunction<Arg, Result> = dyn Fn(Arg) -> Pin<Box<Result>> + Send + Sync;
->>>>>>> 057d0db0
+}